--- conflicted
+++ resolved
@@ -62,8 +62,8 @@
 
 namespace slam {
 
-DEFINE_double(gridDelX, 0.005, "5 cm");
-DEFINE_double(gridDelY, 0.005, "5 cm");
+DEFINE_double(gridDelX, 0.05, "5 cm");
+DEFINE_double(gridDelY, 0.05, "5 cm");
 DEFINE_double(gridDelQ, math_util::DegToRad(5.0), "5 deg");
 DEFINE_double(succ_trans_dist, 0.5, "50 cm");
 DEFINE_double(succ_ang_dist, math_util::DegToRad(45.0), "45 deg");
@@ -83,10 +83,6 @@
   // Return the latest pose estimate of the robot.
   *loc = curr_robot_loc_;
   *angle = curr_robot_angle_;
-<<<<<<< HEAD
-=======
-  // std::cout << "SLAM::GetPose Pose: (" << curr_robot_loc_.x() << ", " << curr_robot_loc_.y() << ")" << endl;
->>>>>>> 4670aeb1
 }
 
 float SLAM::GetObservationLikelihood(Eigen::MatrixXf& rasterized_cost,
@@ -157,6 +153,20 @@
   }
   Eigen::MatrixXf rasterized_cost = Eigen::MatrixXf::Map(&log_likelihood_list[0], dim, dim);
   rasterized_cost.transposeInPlace();
+
+  CImg<float> image(256,256,1,1,0);
+  cimg_forXYC(image,x,y,c) { image(x,y,c) = rasterized_cost(x,y); }
+  CImgDisplay main_disp(image,"Click a point");
+  while (!main_disp.is_closed()) {
+    main_disp.wait();
+    if (main_disp.button()) {
+      const int x = main_disp.mouse_x();
+      const int y = main_disp.mouse_y();
+      if (x >=0 && y >=0 && x < image.width() && y < image.height()) {
+        cout << "Value at " << x << "," << y << " : " << image(x, y) << endl;
+      }
+    }
+  } 
    
   return(rasterized_cost);
 }
@@ -170,9 +180,6 @@
   // for SLAM. If decided to add, align it to the scan from the last saved pose,
   // and save both the scan and the optimized pose.
 
-<<<<<<< HEAD
-  std::cout << "ObserveLaser Pose: (" << curr_robot_loc_.x() << ", " << curr_robot_loc_.y() << endl;
-=======
   // std::cout << "ObserveLaser Pose: (" << curr_robot_loc_.x() << ", " << curr_robot_loc_.y() << ")" << endl;
 
   // if (time_stamp_ % 100 == 0) {
@@ -187,7 +194,6 @@
   // // printf("TimeStamp: %lu points\n", time_stamp_);
   // time_stamp_++;
 
->>>>>>> 4670aeb1
 
   if (robot_locs_.size() == 0) {
     std::vector<Vector2f> point_cloud_ = GetPointCloud(ranges, range_min, range_max, angle_min, angle_max);
@@ -341,19 +347,13 @@
   std::tie(curr_robot_loc_, curr_robot_angle_) = DeterministicMotionModel(curr_robot_loc_, curr_robot_angle_,
     odom_loc, odom_angle, prev_odom_loc_, prev_odom_angle_);
 
-<<<<<<< HEAD
-  std::cout << "ObserveOdometry Pose: (" << curr_robot_loc_.x() << ", " << curr_robot_loc_.y() << endl;
-=======
   // std::cout << "ObserveOdometry Pose: (" << curr_robot_loc_.x() << ", " << curr_robot_loc_.y() << ")" << endl;
->>>>>>> 4670aeb1
 
   // updating the previous odometry values
   prev_odom_loc_ = odom_loc;
   prev_odom_angle_ = odom_angle;
 }
 
-<<<<<<< HEAD
-=======
 Vector2f SLAM::TransformAndEstimatePointCloud(float x, float y, float theta, Vector2f pt){
   Eigen::Matrix3f T;
   T << cos(theta), -sin(theta), x, 
@@ -364,7 +364,6 @@
   return Vector2f(pt3[0], pt3[1]);
 }
 
->>>>>>> 4670aeb1
 vector<Vector2f> SLAM::GetMap() {
   vector<Vector2f> map;
   // Reconstruct the map as a single aligned point cloud from all saved poses
